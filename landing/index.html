--- conflicted
+++ resolved
@@ -57,7 +57,6 @@
                 </div>
             </section>
 
-<<<<<<< HEAD
             <section id="install" class="install-section">
                 <h2>Installation</h2>
                 <p>Install orz with a single command:</p>
@@ -90,20 +89,6 @@
                         <p>No more context switching overhead between different tasks</p>
                     </div>
                 </div>
-=======
-            <section class="screenshot-section">
-                <img src="../assets/screenshot.png" alt="orzbob screenshot" class="screenshot">
-            </section>
-            
-            <section class="cta-section">
-                <a href="/docs" class="button primary">View Documentation</a>
-                <a href="https://github.com/carnivoroustoad/orzbob" class="button outline" target="_blank">
-                    <svg xmlns="http://www.w3.org/2000/svg" width="18" height="18" viewBox="0 0 24 24" fill="none" stroke="currentColor" stroke-width="2" stroke-linecap="round" stroke-linejoin="round" class="icon">
-                        <path d="M9 19c-5 1.5-5-2.5-7-3m14 6v-3.87a3.37 3.37 0 0 0-.94-2.61c3.14-.35 6.44-1.54 6.44-7A5.44 5.44 0 0 0 20 4.77 5.07 5.07 0 0 0 19.91 1S18.73.65 16 2.48a13.38 13.38 0 0 0-7 0C6.27.65 5.09 1 5.09 1A5.07 5.07 0 0 0 5 4.77a5.44 5.44 0 0 0-1.5 3.78c0 5.42 3.3 6.61 6.44 7A3.37 3.37 0 0 0 9 18.13V22"></path>
-                    </svg>
-                    GitHub
-                </a>
->>>>>>> ecfa1113
             </section>
         </main>
 
